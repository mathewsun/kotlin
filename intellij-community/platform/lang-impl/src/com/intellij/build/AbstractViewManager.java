--- conflicted
+++ resolved
@@ -19,10 +19,7 @@
 import com.intellij.ui.SystemNotifications;
 import com.intellij.ui.UIBundle;
 import com.intellij.ui.content.Content;
-<<<<<<< HEAD
-=======
 import com.intellij.ui.content.ContentManager;
->>>>>>> 93b17785
 import com.intellij.util.ObjectUtils;
 import com.intellij.util.containers.ContainerUtil;
 import com.intellij.util.ui.EmptyIcon;
@@ -90,10 +87,7 @@
   public void onEvent(@NotNull Object buildId, @NotNull BuildEvent event) {
     if (isDisposed.get()) return;
 
-<<<<<<< HEAD
-=======
     //noinspection deprecation
->>>>>>> 93b17785
     if (buildId == UNKNOWN_BUILD_ID) {
       Object buildIdCandidate = event instanceof StartBuildEvent ? event.getId() :
                                 idsMap.get(ObjectUtils.notNull(event.getParentId(), event.getId()));
@@ -112,17 +106,7 @@
       buildsView = myBuildsViewValue.getValue();
     }
     else {
-<<<<<<< HEAD
-      buildsView = myBuildsViewValue.getValue();
-      if (!buildsView.shouldConsume(buildId, event)) {
-        Object finalBuildId = buildId;
-        buildsView = myPinnedViews.stream()
-          .filter(pinnedView -> pinnedView.shouldConsume(finalBuildId, event))
-          .findFirst().orElse(null);
-      }
-=======
       buildsView = getMultipleBuildsView(buildId);
->>>>>>> 93b17785
     }
     if (buildsView != null) {
       buildsView.onEvent(buildId, event);
@@ -208,11 +192,7 @@
 
   private void clearIdsOf(@NotNull Collection<? extends BuildDescriptor> builds) {
     if (idsMap.isEmpty()) return;
-<<<<<<< HEAD
-    Set ids = builds.stream().map(BuildDescriptor::getId).collect(Collectors.toSet());
-=======
     Set<?> ids = builds.stream().map(BuildDescriptor::getId).collect(Collectors.toSet());
->>>>>>> 93b17785
     idsMap.values().removeIf(val -> ids.contains(val));
   }
 

--- conflicted
+++ resolved
@@ -71,14 +71,11 @@
     }, project);
   }
 
-<<<<<<< HEAD
-=======
   private void queueFullUpdate() {
     myTasks.clear();
     queueTasks(Arrays.asList(this::initializeProperties, () -> doPushAll(FilePropertyPusher.EP_NAME.getExtensionList())));
   }
 
->>>>>>> 93b17785
   @ApiStatus.Internal
   public void processAfterVfsChanges(@NotNull List<? extends VFileEvent> events) {
     List<Runnable> syncTasks = new ArrayList<>();
@@ -87,16 +84,11 @@
 
     for (VFileEvent event : events) {
       if (event instanceof VFileCreateEvent) {
-<<<<<<< HEAD
-        if (!event.isFromRefresh()) {
-          ContainerUtil.addIfNotNull(syncTasks, createRecursivePushTask(file, pushers));
-=======
         boolean isDirectory = ((VFileCreateEvent)event).isDirectory();
         List<FilePropertyPusher<?>> pushers = isDirectory ? FilePropertyPusher.EP_NAME.getExtensionList() : filePushers;
 
         if (!event.isFromRefresh()) {
           ContainerUtil.addIfNotNull(syncTasks, createRecursivePushTask(event, pushers));
->>>>>>> 93b17785
         }
         else {
           FileType fileType = FileTypeRegistry.getInstance().getFileTypeByFileName(((VFileCreateEvent)event).getChildName());
@@ -116,18 +108,11 @@
         for (FilePropertyPusher<?> pusher : pushers) {
           file.putUserData(pusher.getFileDataKey(), null);
         }
-<<<<<<< HEAD
-        ContainerUtil.addIfNotNull(syncTasks, createRecursivePushTask(file, pushers));
-      }
-    }
-    boolean pushingSomethingSynchronously = !syncTasks.isEmpty() && syncTasks.size() < FileBasedIndexProjectHandler.ourMinFilesToStartDumMode;
-=======
         ContainerUtil.addIfNotNull(syncTasks, createRecursivePushTask(event, pushers));
       }
     }
     boolean pushingSomethingSynchronously =
       !syncTasks.isEmpty() && syncTasks.size() < FileBasedIndexProjectHandler.ourMinFilesToStartDumMode;
->>>>>>> 93b17785
     if (pushingSomethingSynchronously) {
       // push synchronously to avoid entering dumb mode in the middle of a meaningful write action
       // when only a few files are created/moved

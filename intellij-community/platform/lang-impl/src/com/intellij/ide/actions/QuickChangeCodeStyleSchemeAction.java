// Copyright 2000-2020 JetBrains s.r.o. Use of this source code is governed by the Apache 2.0 license that can be found in the LICENSE file.
package com.intellij.ide.actions;

import com.intellij.icons.AllIcons;
import com.intellij.ide.IdeBundle;
import com.intellij.openapi.actionSystem.AnAction;
import com.intellij.openapi.actionSystem.AnActionEvent;
import com.intellij.openapi.actionSystem.DataContext;
import com.intellij.openapi.actionSystem.DefaultActionGroup;
import com.intellij.openapi.project.DumbAwareAction;
import com.intellij.openapi.project.Project;
import com.intellij.psi.codeStyle.CodeStyleScheme;
import com.intellij.psi.codeStyle.CodeStyleSchemes;
import com.intellij.psi.codeStyle.CodeStyleSettingsManager;
import com.intellij.psi.impl.source.codeStyle.CodeStyleSchemesImpl;
import org.jetbrains.annotations.NotNull;

public class QuickChangeCodeStyleSchemeAction extends QuickSwitchSchemeAction {
  @Override
  protected void fillActions(Project project, @NotNull DefaultActionGroup group, @NotNull DataContext dataContext) {
    final CodeStyleSettingsManager manager = CodeStyleSettingsManager.getInstance(project);
    if (manager.getMainProjectCodeStyle() != null) {
<<<<<<< HEAD
      //noinspection HardCodedStringLiteral
      group.add(new AnAction("<Project>", "",
=======
      group.add(new AnAction(() -> IdeBundle.message("action.QuickChangeCodeStyleSchemeAction.Anonymous.text.project"), () -> "",
>>>>>>> 93b17785
                             manager.USE_PER_PROJECT_SETTINGS ? AllIcons.Actions.Forward : ourNotCurrentAction) {
        @Override
        public void actionPerformed(@NotNull AnActionEvent e) {
          manager.updateSettingsTracker();
          manager.USE_PER_PROJECT_SETTINGS = true;
          CodeStyleSettingsManager.getInstance(project).fireCodeStyleSettingsChanged(null);
        }
      });
    }

    CodeStyleScheme currentScheme = CodeStyleSchemes.getInstance().getCurrentScheme();
    for (CodeStyleScheme scheme : CodeStyleSchemesImpl.getSchemeManager().getAllSchemes()) {
      addScheme(group, manager, currentScheme, scheme);
    }
  }

  private static void addScheme(final DefaultActionGroup group,
                                final CodeStyleSettingsManager manager,
                                final CodeStyleScheme currentScheme,
                                final CodeStyleScheme scheme) {
    group.add(new DumbAwareAction(scheme.getName(), "",
                                  scheme == currentScheme && !manager.USE_PER_PROJECT_SETTINGS ? AllIcons.Actions.Forward
                                                                                               : ourNotCurrentAction) {
      @Override
      public void actionPerformed(@NotNull AnActionEvent e) {
        CodeStyleSchemes.getInstance().setCurrentScheme(scheme);
<<<<<<< HEAD
        manager.updateSettingsTracker(); //TODO<rv> Consider a better way to fix via proper caching
=======
        manager.updateSettingsTracker();
>>>>>>> 93b17785
        manager.USE_PER_PROJECT_SETTINGS = false;
        manager.PREFERRED_PROJECT_CODE_STYLE = scheme.getName();
        manager.fireCodeStyleSettingsChanged(null);
      }
    });
  }

  @Override
  protected boolean isEnabled() {
    return !CodeStyleSchemesImpl.getSchemeManager().getAllSchemes().isEmpty();
  }

  @Override
  public void update(@NotNull AnActionEvent e) {
    super.update(e);
    e.getPresentation().setEnabled(e.getProject() != null);
  }
}<|MERGE_RESOLUTION|>--- conflicted
+++ resolved
@@ -20,12 +20,7 @@
   protected void fillActions(Project project, @NotNull DefaultActionGroup group, @NotNull DataContext dataContext) {
     final CodeStyleSettingsManager manager = CodeStyleSettingsManager.getInstance(project);
     if (manager.getMainProjectCodeStyle() != null) {
-<<<<<<< HEAD
-      //noinspection HardCodedStringLiteral
-      group.add(new AnAction("<Project>", "",
-=======
       group.add(new AnAction(() -> IdeBundle.message("action.QuickChangeCodeStyleSchemeAction.Anonymous.text.project"), () -> "",
->>>>>>> 93b17785
                              manager.USE_PER_PROJECT_SETTINGS ? AllIcons.Actions.Forward : ourNotCurrentAction) {
         @Override
         public void actionPerformed(@NotNull AnActionEvent e) {
@@ -52,11 +47,7 @@
       @Override
       public void actionPerformed(@NotNull AnActionEvent e) {
         CodeStyleSchemes.getInstance().setCurrentScheme(scheme);
-<<<<<<< HEAD
-        manager.updateSettingsTracker(); //TODO<rv> Consider a better way to fix via proper caching
-=======
         manager.updateSettingsTracker();
->>>>>>> 93b17785
         manager.USE_PER_PROJECT_SETTINGS = false;
         manager.PREFERRED_PROJECT_CODE_STYLE = scheme.getName();
         manager.fireCodeStyleSettingsChanged(null);

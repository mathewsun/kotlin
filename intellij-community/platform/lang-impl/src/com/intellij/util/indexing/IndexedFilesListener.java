// Copyright 2000-2019 JetBrains s.r.o. Use of this source code is governed by the Apache 2.0 license that can be found in the LICENSE file.
package com.intellij.util.indexing;

import com.intellij.openapi.application.PathManager;
import com.intellij.openapi.progress.ProgressManager;
import com.intellij.openapi.roots.ContentIterator;
<<<<<<< HEAD
=======
import com.intellij.openapi.util.AtomicNullableLazyValue;
import com.intellij.openapi.util.NullableLazyValue;
>>>>>>> 93b17785
import com.intellij.openapi.vfs.*;
import com.intellij.openapi.vfs.newvfs.ManagingFS;
import com.intellij.openapi.vfs.newvfs.NewVirtualFile;
import com.intellij.openapi.vfs.newvfs.events.*;
import org.jetbrains.annotations.NotNull;

import java.io.File;
import java.util.List;

<<<<<<< HEAD
public abstract class IndexedFilesListener implements AsyncFileListener {
  private final ManagingFS myManagingFS = ManagingFS.getInstance();
  private final VfsEventsMerger myEventMerger = new VfsEventsMerger();
  @Nullable private final VirtualFile myConfig;
  @Nullable private final VirtualFile myLog;
=======
abstract class IndexedFilesListener implements AsyncFileListener {
  private final VfsEventsMerger myEventMerger = new VfsEventsMerger();
>>>>>>> 93b17785

  private static final NullableLazyValue<VirtualFile> myConfig = AtomicNullableLazyValue.createValue(() -> {
    return LocalFileSystem.getInstance().findFileByIoFile(new File(PathManager.getConfigPath()));
  });

  private static final NullableLazyValue<VirtualFile> myLog = AtomicNullableLazyValue.createValue(() -> {
    return LocalFileSystem.getInstance().findFileByIoFile(new File(PathManager.getLogPath()));
  });

  @NotNull
  VfsEventsMerger getEventMerger() {
    return myEventMerger;
  }

  protected VfsEventsMerger getEventMerger() {
    return myEventMerger;
  }

  protected void buildIndicesForFileRecursively(@NotNull final VirtualFile file, final boolean contentChange) {
    if (file.isDirectory()) {
      final ContentIterator iterator = fileOrDir -> {
        myEventMerger.recordFileEvent(fileOrDir, contentChange);
        return true;
      };

      iterateIndexableFiles(file, iterator);
    }
    else {
      myEventMerger.recordFileEvent(file, contentChange);
    }
  }

<<<<<<< HEAD
  private boolean invalidateIndicesForFile(@NotNull VirtualFile file, boolean contentChange, VfsEventsMerger eventMerger) {
=======
  private static boolean invalidateIndicesForFile(@NotNull VirtualFile file, boolean contentChange, @NotNull VfsEventsMerger eventMerger) {
>>>>>>> 93b17785
    if (isUnderConfigOrSystem(file)) {
      return false;
    }
    ProgressManager.checkCanceled();
    eventMerger.recordBeforeFileEvent(file, contentChange);
<<<<<<< HEAD
    return !file.isDirectory() || FileBasedIndexImpl.isMock(file) || myManagingFS.wereChildrenAccessed(file);
=======
    return !file.isDirectory() || FileBasedIndexImpl.isMock(file) || ManagingFS.getInstance().wereChildrenAccessed(file);
>>>>>>> 93b17785
  }

  protected abstract void iterateIndexableFiles(@NotNull VirtualFile file, @NotNull ContentIterator iterator);

<<<<<<< HEAD
  void invalidateIndicesRecursively(@NotNull VirtualFile file, boolean contentChange, VfsEventsMerger eventMerger) {
    VfsUtilCore.visitChildrenRecursively(file, new VirtualFileVisitor() {
=======
  void invalidateIndicesRecursively(@NotNull VirtualFile file, boolean contentChange, @NotNull VfsEventsMerger eventMerger) {
    VfsUtilCore.visitChildrenRecursively(file, new VirtualFileVisitor<Void>() {
>>>>>>> 93b17785
      @Override
      public boolean visitFile(@NotNull VirtualFile file) {
        return invalidateIndicesForFile(file, contentChange, eventMerger);
      }

      @Override
      public Iterable<VirtualFile> getChildrenIterable(@NotNull VirtualFile file) {
        return file instanceof NewVirtualFile ? ((NewVirtualFile)file).iterInDbChildren() : null;
      }
    });
  }

  @Override
  @NotNull
  public ChangeApplier prepareChange(@NotNull List<? extends VFileEvent> events) {
    VfsEventsMerger tempMerger = new VfsEventsMerger();
    for (VFileEvent event : events) {
      if (event instanceof VFileContentChangeEvent) {
        invalidateIndicesRecursively(((VFileContentChangeEvent)event).getFile(), true, tempMerger);
      }
      else if (event instanceof VFileDeleteEvent) {
        invalidateIndicesRecursively(((VFileDeleteEvent)event).getFile(), false, tempMerger);
      }
      else if (event instanceof VFilePropertyChangeEvent) {
        final VFilePropertyChangeEvent pce = (VFilePropertyChangeEvent)event;
        String propertyName = pce.getPropertyName();
        if (propertyName.equals(VirtualFile.PROP_NAME)) {
          // indexes may depend on file name
          // name change may lead to filetype change so the file might become not indexable
          // in general case have to 'unindex' the file and index it again if needed after the name has been changed
          invalidateIndicesRecursively(pce.getFile(), false, tempMerger);
<<<<<<< HEAD
        } else if (propertyName.equals(VirtualFile.PROP_ENCODING)) {
=======
        }
        else if (propertyName.equals(VirtualFile.PROP_ENCODING)) {
>>>>>>> 93b17785
          invalidateIndicesRecursively(pce.getFile(), true, tempMerger);
        }
      }
    }
    return new ChangeApplier() {
      @Override
      public void beforeVfsChange() {
        myEventMerger.applyMergedEvents(tempMerger);
      }

      @Override
      public void afterVfsChange() {
        processAfterEvents(events);
      }
    };
  }

  private void processAfterEvents(@NotNull List<? extends VFileEvent> events) {
    for (VFileEvent event : events) {
      if (event instanceof VFileContentChangeEvent) {
        buildIndicesForFileRecursively(((VFileContentChangeEvent)event).getFile(), true);
      }
      else if (event instanceof VFileCopyEvent) {
        final VFileCopyEvent ce = (VFileCopyEvent)event;
        final VirtualFile copy = ce.getNewParent().findChild(ce.getNewChildName());
        if (copy != null) {
          buildIndicesForFileRecursively(copy, false);
        }
      }
      else if (event instanceof VFileCreateEvent) {
        final VirtualFile newChild = event.getFile();
        if (newChild != null) {
          buildIndicesForFileRecursively(newChild, false);
        }
      }
      else if (event instanceof VFileMoveEvent) {
        buildIndicesForFileRecursively(((VFileMoveEvent)event).getFile(), false);
      }
      else if (event instanceof VFilePropertyChangeEvent) {
        final VFilePropertyChangeEvent pce = (VFilePropertyChangeEvent)event;
        String propertyName = pce.getPropertyName();
        if (propertyName.equals(VirtualFile.PROP_NAME)) {
          // indexes may depend on file name
          buildIndicesForFileRecursively(pce.getFile(), false);
        }
        else if (propertyName.equals(VirtualFile.PROP_ENCODING)) {
          buildIndicesForFileRecursively(pce.getFile(), true);
        }
      }
    }
  }

  private static boolean isUnderConfigOrSystem(@NotNull VirtualFile file) {
    VirtualFile configValue = myConfig.getValue();
    VirtualFile logValue = myLog.getValue();
    return (configValue != null && VfsUtilCore.isAncestor(configValue, file, false)) ||
           (logValue != null && VfsUtilCore.isAncestor(logValue, file, false));
  }
}<|MERGE_RESOLUTION|>--- conflicted
+++ resolved
@@ -4,11 +4,8 @@
 import com.intellij.openapi.application.PathManager;
 import com.intellij.openapi.progress.ProgressManager;
 import com.intellij.openapi.roots.ContentIterator;
-<<<<<<< HEAD
-=======
 import com.intellij.openapi.util.AtomicNullableLazyValue;
 import com.intellij.openapi.util.NullableLazyValue;
->>>>>>> 93b17785
 import com.intellij.openapi.vfs.*;
 import com.intellij.openapi.vfs.newvfs.ManagingFS;
 import com.intellij.openapi.vfs.newvfs.NewVirtualFile;
@@ -18,16 +15,8 @@
 import java.io.File;
 import java.util.List;
 
-<<<<<<< HEAD
-public abstract class IndexedFilesListener implements AsyncFileListener {
-  private final ManagingFS myManagingFS = ManagingFS.getInstance();
-  private final VfsEventsMerger myEventMerger = new VfsEventsMerger();
-  @Nullable private final VirtualFile myConfig;
-  @Nullable private final VirtualFile myLog;
-=======
 abstract class IndexedFilesListener implements AsyncFileListener {
   private final VfsEventsMerger myEventMerger = new VfsEventsMerger();
->>>>>>> 93b17785
 
   private static final NullableLazyValue<VirtualFile> myConfig = AtomicNullableLazyValue.createValue(() -> {
     return LocalFileSystem.getInstance().findFileByIoFile(new File(PathManager.getConfigPath()));
@@ -39,10 +28,6 @@
 
   @NotNull
   VfsEventsMerger getEventMerger() {
-    return myEventMerger;
-  }
-
-  protected VfsEventsMerger getEventMerger() {
     return myEventMerger;
   }
 
@@ -60,32 +45,19 @@
     }
   }
 
-<<<<<<< HEAD
-  private boolean invalidateIndicesForFile(@NotNull VirtualFile file, boolean contentChange, VfsEventsMerger eventMerger) {
-=======
   private static boolean invalidateIndicesForFile(@NotNull VirtualFile file, boolean contentChange, @NotNull VfsEventsMerger eventMerger) {
->>>>>>> 93b17785
     if (isUnderConfigOrSystem(file)) {
       return false;
     }
     ProgressManager.checkCanceled();
     eventMerger.recordBeforeFileEvent(file, contentChange);
-<<<<<<< HEAD
-    return !file.isDirectory() || FileBasedIndexImpl.isMock(file) || myManagingFS.wereChildrenAccessed(file);
-=======
     return !file.isDirectory() || FileBasedIndexImpl.isMock(file) || ManagingFS.getInstance().wereChildrenAccessed(file);
->>>>>>> 93b17785
   }
 
   protected abstract void iterateIndexableFiles(@NotNull VirtualFile file, @NotNull ContentIterator iterator);
 
-<<<<<<< HEAD
-  void invalidateIndicesRecursively(@NotNull VirtualFile file, boolean contentChange, VfsEventsMerger eventMerger) {
-    VfsUtilCore.visitChildrenRecursively(file, new VirtualFileVisitor() {
-=======
   void invalidateIndicesRecursively(@NotNull VirtualFile file, boolean contentChange, @NotNull VfsEventsMerger eventMerger) {
     VfsUtilCore.visitChildrenRecursively(file, new VirtualFileVisitor<Void>() {
->>>>>>> 93b17785
       @Override
       public boolean visitFile(@NotNull VirtualFile file) {
         return invalidateIndicesForFile(file, contentChange, eventMerger);
@@ -117,12 +89,8 @@
           // name change may lead to filetype change so the file might become not indexable
           // in general case have to 'unindex' the file and index it again if needed after the name has been changed
           invalidateIndicesRecursively(pce.getFile(), false, tempMerger);
-<<<<<<< HEAD
-        } else if (propertyName.equals(VirtualFile.PROP_ENCODING)) {
-=======
         }
         else if (propertyName.equals(VirtualFile.PROP_ENCODING)) {
->>>>>>> 93b17785
           invalidateIndicesRecursively(pce.getFile(), true, tempMerger);
         }
       }
